@file:JvmName("RPCStructures")

package net.corda.nodeapi

import com.esotericsoftware.kryo.Registration
import com.esotericsoftware.kryo.Serializer
import net.corda.core.concurrent.CordaFuture
import net.corda.core.requireExternal
import net.corda.core.serialization.*
import net.corda.core.toFuture
import net.corda.core.toObservable
import net.corda.core.CordaRuntimeException
import net.corda.nodeapi.config.OldConfig
import rx.Observable
import java.io.InputStream

data class User(
        @OldConfig("user")
        val username: String,
        val password: String,
        val permissions: Set<String>) {
    override fun toString(): String = "${javaClass.simpleName}($username, permissions=$permissions)"
    fun toMap() = mapOf(
            "username" to username,
            "password" to password,
            "permissions" to permissions
    )
}

/** Records the protocol version in which this RPC was added. */
@Target(AnnotationTarget.FUNCTION)
@MustBeDocumented
annotation class RPCSinceVersion(val version: Int)

/**
 * Thrown to indicate a fatal error in the RPC system itself, as opposed to an error generated by the invoked
 * method.
 */
open class RPCException(message: String?, cause: Throwable?) : CordaRuntimeException(message, cause) {
    constructor(msg: String) : this(msg, null)
}

@CordaSerializable
class PermissionException(msg: String) : RuntimeException(msg)

// The Kryo used for the RPC wire protocol. Every type in the wire protocol is listed here explicitly.
// This is annoying to write out, but will make it easier to formalise the wire protocol when the time comes,
// because we can see everything we're using in one place.
<<<<<<< HEAD
class RPCKryo(observableSerializer: Serializer<Observable<*>>) : CordaKryo(makeStandardClassResolver()) {
=======
class RPCKryo(observableSerializer: Serializer<Observable<Any>>, whitelist: ClassWhitelist) : CordaKryo(CordaClassResolver(whitelist)) {
>>>>>>> fe9db6f1
    init {
        DefaultKryoCustomizer.customize(this)

        // RPC specific classes
        register(InputStream::class.java, InputStreamSerializer)
        register(Observable::class.java, observableSerializer)
        register(CordaFuture::class,
                read = { kryo, input -> observableSerializer.read(kryo, input, Observable::class.java).toFuture() },
                write = { kryo, output, obj -> observableSerializer.write(kryo, output, obj.toObservable()) }
        )
    }

    override fun getRegistration(type: Class<*>): Registration {
        if (Observable::class.java != type && Observable::class.java.isAssignableFrom(type)) {
            return super.getRegistration(Observable::class.java)
        }
        if (InputStream::class.java != type && InputStream::class.java.isAssignableFrom(type)) {
            return super.getRegistration(InputStream::class.java)
        }
        if (CordaFuture::class.java != type && CordaFuture::class.java.isAssignableFrom(type)) {
            return super.getRegistration(CordaFuture::class.java)
        }
        type.requireExternal("RPC not allowed to deserialise internal classes")
        return super.getRegistration(type)
    }
}<|MERGE_RESOLUTION|>--- conflicted
+++ resolved
@@ -46,11 +46,7 @@
 // The Kryo used for the RPC wire protocol. Every type in the wire protocol is listed here explicitly.
 // This is annoying to write out, but will make it easier to formalise the wire protocol when the time comes,
 // because we can see everything we're using in one place.
-<<<<<<< HEAD
-class RPCKryo(observableSerializer: Serializer<Observable<*>>) : CordaKryo(makeStandardClassResolver()) {
-=======
-class RPCKryo(observableSerializer: Serializer<Observable<Any>>, whitelist: ClassWhitelist) : CordaKryo(CordaClassResolver(whitelist)) {
->>>>>>> fe9db6f1
+class RPCKryo(observableSerializer: Serializer<Observable<*>>, whitelist: ClassWhitelist) : CordaKryo(CordaClassResolver(whitelist)) {
     init {
         DefaultKryoCustomizer.customize(this)
 
