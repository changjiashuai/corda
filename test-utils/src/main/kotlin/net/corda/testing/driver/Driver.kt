--- conflicted
+++ resolved
@@ -514,11 +514,7 @@
         _executorService?.shutdownNow()
     }
 
-<<<<<<< HEAD
-    private fun establishRpc(nodeAddress: NetworkHostAndPort, sslConfig: SSLConfiguration, processDeathFuture: CordaFuture<out Throwable>): CordaFuture<CordaRPCOps> {
-=======
-    private fun establishRpc(nodeAddress: NetworkHostAndPort, sslConfig: SSLConfiguration, processDeathFuture: ListenableFuture<out Process>): ListenableFuture<CordaRPCOps> {
->>>>>>> fbb3fe0d
+    private fun establishRpc(nodeAddress: NetworkHostAndPort, sslConfig: SSLConfiguration, processDeathFuture: CordaFuture<out Process>): CordaFuture<CordaRPCOps> {
         val client = CordaRPCClient(nodeAddress, sslConfig, initialiseSerialization = false)
         val connectionFuture = poll(executorService, "RPC connection") {
             try {
